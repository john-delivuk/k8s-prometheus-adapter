--- conflicted
+++ resolved
@@ -11,10 +11,7 @@
 	// will make only a single API call.
 	Rules         []DiscoveryRule `yaml:"rules"`
 	ResourceRules *ResourceRules  `yaml:"resourceRules,omitempty"`
-<<<<<<< HEAD
 	ExternalRules []DiscoveryRule `yaml:"externalRules,omitempty"`
-=======
->>>>>>> ab6ada90
 }
 
 // DiscoveryRule describes a set of rules for transforming Prometheus metrics to/from
