--- conflicted
+++ resolved
@@ -85,19 +85,6 @@
 	As string `yaml:"as"`
 }
 
-<<<<<<< HEAD
-// MetricType identifies whether a given metric should be handled and interpreted as a Custom or External metric.
-type MetricType string
-
-// Operator represents a key/field's relationship to value(s).
-// See labels.Requirement and fields.Requirement for more details.
-type Operator string
-
-const (
-	External MetricType = "External"
-	Custom   MetricType = "Custom"
-)
-=======
 // ResourceRules describe the rules for querying resource metrics
 // API results.  It's assumed that the same metrics can be used
 // to aggregate across different resources.
@@ -124,5 +111,4 @@
 	// ContainerLabel indicates the name of the Prometheus label containing the container name
 	// (since "container" is not a resource, this can't go in the `resources` block, but is similar).
 	ContainerLabel string `yaml:"containerLabel"`
-}
->>>>>>> 5a461c3f
+}