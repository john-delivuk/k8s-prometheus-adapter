package provider

import (
	"fmt"
	"regexp"
<<<<<<< HEAD

	prom "github.com/directxman12/k8s-prometheus-adapter/pkg/client"
	"github.com/directxman12/k8s-prometheus-adapter/pkg/config"
=======
	"strings"

	apimeta "k8s.io/apimachinery/pkg/api/meta"
	"k8s.io/apimachinery/pkg/runtime/schema"

	prom "github.com/directxman12/k8s-prometheus-adapter/pkg/client"
	"github.com/directxman12/k8s-prometheus-adapter/pkg/config"
	"github.com/directxman12/k8s-prometheus-adapter/pkg/naming"
>>>>>>> 5a461c3f
)

// MetricNamer provides functions for naming custom metrics from Promethes series.
type MetricNamer interface {
<<<<<<< HEAD
	GetMetricNameForSeries(series prom.Series) (string, error)
}

type metricNamer struct {
	nameMatches *regexp.Regexp
	nameAs      string
}

// NewMetricNamer creates a MetricNamer capable of translating Prometheus series names
// into custom metric names.
func NewMetricNamer(mapping config.NameMapping) (MetricNamer, error) {
	var nameMatches *regexp.Regexp
	var err error
	if mapping.Matches != "" {
		nameMatches, err = regexp.Compile(mapping.Matches)
		if err != nil {
			return nil, fmt.Errorf("unable to compile series name match expression %q: %v", mapping.Matches, err)
		}
	} else {
		// this will always succeed
		nameMatches = regexp.MustCompile(".*")
	}
	nameAs := mapping.As
	if nameAs == "" {
		// check if we have an obvious default
		subexpNames := nameMatches.SubexpNames()
		if len(subexpNames) == 1 {
			// no capture groups, use the whole thing
			nameAs = "$0"
		} else if len(subexpNames) == 2 {
			// one capture group, use that
			nameAs = "$1"
		} else {
			return nil, fmt.Errorf("must specify an 'as' value for name matcher %q", mapping.Matches)
		}
	}

	return &metricNamer{
		nameMatches: nameMatches,
		nameAs:      nameAs,
	}, nil
=======
	// Selector produces the appropriate Prometheus series selector to match all
	// series handlable by this namer.
	Selector() prom.Selector
	// FilterSeries checks to see which of the given series match any additional
	// constrains beyond the series query.  It's assumed that the series given
	// already matche the series query.
	FilterSeries(series []prom.Series) []prom.Series
	// MetricNameForSeries returns the name (as presented in the API) for a given series.
	MetricNameForSeries(series prom.Series) (string, error)
	// QueryForSeries returns the query for a given series (not API metric name), with
	// the given namespace name (if relevant), resource, and resource names.
	QueryForSeries(series string, resource schema.GroupResource, namespace string, names ...string) (prom.Selector, error)

	naming.ResourceConverter
}

func (r *metricNamer) Selector() prom.Selector {
	return r.seriesQuery
}

// reMatcher either positively or negatively matches a regex
type reMatcher struct {
	regex    *regexp.Regexp
	positive bool
}

func newReMatcher(cfg config.RegexFilter) (*reMatcher, error) {
	if cfg.Is != "" && cfg.IsNot != "" {
		return nil, fmt.Errorf("cannot have both an `is` (%q) and `isNot` (%q) expression in a single filter", cfg.Is, cfg.IsNot)
	}
	if cfg.Is == "" && cfg.IsNot == "" {
		return nil, fmt.Errorf("must have either an `is` or `isNot` expression in a filter")
	}

	var positive bool
	var regexRaw string
	if cfg.Is != "" {
		positive = true
		regexRaw = cfg.Is
	} else {
		positive = false
		regexRaw = cfg.IsNot
	}

	regex, err := regexp.Compile(regexRaw)
	if err != nil {
		return nil, fmt.Errorf("unable to compile series filter %q: %v", regexRaw, err)
	}

	return &reMatcher{
		regex:    regex,
		positive: positive,
	}, nil
}

func (m *reMatcher) Matches(val string) bool {
	return m.regex.MatchString(val) == m.positive
}

type metricNamer struct {
	seriesQuery    prom.Selector
	metricsQuery   naming.MetricsQuery
	nameMatches    *regexp.Regexp
	nameAs         string
	seriesMatchers []*reMatcher

	naming.ResourceConverter
}

// queryTemplateArgs are the arguments for the metrics query template.
func (n *metricNamer) FilterSeries(initialSeries []prom.Series) []prom.Series {
	if len(n.seriesMatchers) == 0 {
		return initialSeries
	}

	finalSeries := make([]prom.Series, 0, len(initialSeries))
SeriesLoop:
	for _, series := range initialSeries {
		for _, matcher := range n.seriesMatchers {
			if !matcher.Matches(series.Name) {
				continue SeriesLoop
			}
		}
		finalSeries = append(finalSeries, series)
	}

	return finalSeries
}

func (n *metricNamer) QueryForSeries(series string, resource schema.GroupResource, namespace string, names ...string) (prom.Selector, error) {
	return n.metricsQuery.Build(series, resource, namespace, nil, names...)
>>>>>>> 5a461c3f
}

func (c *metricNamer) GetMetricNameForSeries(series prom.Series) (string, error) {
	matches := c.nameMatches.FindStringSubmatchIndex(series.Name)
	if matches == nil {
		return "", fmt.Errorf("series name %q did not match expected pattern %q", series.Name, c.nameMatches.String())
	}
	outNameBytes := c.nameMatches.ExpandString(nil, c.nameAs, series.Name, matches)
	return string(outNameBytes), nil
<<<<<<< HEAD
=======
}

// NamersFromConfig produces a MetricNamer for each rule in the given config.
func NamersFromConfig(cfg *config.MetricsDiscoveryConfig, mapper apimeta.RESTMapper) ([]MetricNamer, error) {
	namers := make([]MetricNamer, len(cfg.Rules))

	for i, rule := range cfg.Rules {
		resConv, err := naming.NewResourceConverter(rule.Resources.Template, rule.Resources.Overrides, mapper)
		if err != nil {
			return nil, err
		}

		metricsQuery, err := naming.NewMetricsQuery(rule.MetricsQuery, resConv)
		if err != nil {
			return nil, fmt.Errorf("unable to construct metrics query associated with series query %q: %v", rule.SeriesQuery, err)
		}

		seriesMatchers := make([]*reMatcher, len(rule.SeriesFilters))
		for i, filterRaw := range rule.SeriesFilters {
			matcher, err := newReMatcher(filterRaw)
			if err != nil {
				return nil, fmt.Errorf("unable to generate series name filter associated with series query %q: %v", rule.SeriesQuery, err)
			}
			seriesMatchers[i] = matcher
		}
		if rule.Name.Matches != "" {
			matcher, err := newReMatcher(config.RegexFilter{Is: rule.Name.Matches})
			if err != nil {
				return nil, fmt.Errorf("unable to generate series name filter from name rules associated with series query %q: %v", rule.SeriesQuery, err)
			}
			seriesMatchers = append(seriesMatchers, matcher)
		}

		var nameMatches *regexp.Regexp
		if rule.Name.Matches != "" {
			nameMatches, err = regexp.Compile(rule.Name.Matches)
			if err != nil {
				return nil, fmt.Errorf("unable to compile series name match expression %q associated with series query %q: %v", rule.Name.Matches, rule.SeriesQuery, err)
			}
		} else {
			// this will always succeed
			nameMatches = regexp.MustCompile(".*")
		}
		nameAs := rule.Name.As
		if nameAs == "" {
			// check if we have an obvious default
			subexpNames := nameMatches.SubexpNames()
			if len(subexpNames) == 1 {
				// no capture groups, use the whole thing
				nameAs = "$0"
			} else if len(subexpNames) == 2 {
				// one capture group, use that
				nameAs = "$1"
			} else {
				return nil, fmt.Errorf("must specify an 'as' value for name matcher %q associated with series query %q", rule.Name.Matches, rule.SeriesQuery)
			}
		}

		namer := &metricNamer{
			seriesQuery:       prom.Selector(rule.SeriesQuery),
			metricsQuery:      metricsQuery,
			nameMatches:       nameMatches,
			nameAs:            nameAs,
			seriesMatchers:    seriesMatchers,
			ResourceConverter: resConv,
		}

		namers[i] = namer
	}

	return namers, nil
>>>>>>> 5a461c3f
}<|MERGE_RESOLUTION|>--- conflicted
+++ resolved
@@ -3,12 +3,6 @@
 import (
 	"fmt"
 	"regexp"
-<<<<<<< HEAD
-
-	prom "github.com/directxman12/k8s-prometheus-adapter/pkg/client"
-	"github.com/directxman12/k8s-prometheus-adapter/pkg/config"
-=======
-	"strings"
 
 	apimeta "k8s.io/apimachinery/pkg/api/meta"
 	"k8s.io/apimachinery/pkg/runtime/schema"
@@ -16,54 +10,10 @@
 	prom "github.com/directxman12/k8s-prometheus-adapter/pkg/client"
 	"github.com/directxman12/k8s-prometheus-adapter/pkg/config"
 	"github.com/directxman12/k8s-prometheus-adapter/pkg/naming"
->>>>>>> 5a461c3f
 )
 
 // MetricNamer provides functions for naming custom metrics from Promethes series.
 type MetricNamer interface {
-<<<<<<< HEAD
-	GetMetricNameForSeries(series prom.Series) (string, error)
-}
-
-type metricNamer struct {
-	nameMatches *regexp.Regexp
-	nameAs      string
-}
-
-// NewMetricNamer creates a MetricNamer capable of translating Prometheus series names
-// into custom metric names.
-func NewMetricNamer(mapping config.NameMapping) (MetricNamer, error) {
-	var nameMatches *regexp.Regexp
-	var err error
-	if mapping.Matches != "" {
-		nameMatches, err = regexp.Compile(mapping.Matches)
-		if err != nil {
-			return nil, fmt.Errorf("unable to compile series name match expression %q: %v", mapping.Matches, err)
-		}
-	} else {
-		// this will always succeed
-		nameMatches = regexp.MustCompile(".*")
-	}
-	nameAs := mapping.As
-	if nameAs == "" {
-		// check if we have an obvious default
-		subexpNames := nameMatches.SubexpNames()
-		if len(subexpNames) == 1 {
-			// no capture groups, use the whole thing
-			nameAs = "$0"
-		} else if len(subexpNames) == 2 {
-			// one capture group, use that
-			nameAs = "$1"
-		} else {
-			return nil, fmt.Errorf("must specify an 'as' value for name matcher %q", mapping.Matches)
-		}
-	}
-
-	return &metricNamer{
-		nameMatches: nameMatches,
-		nameAs:      nameAs,
-	}, nil
-=======
 	// Selector produces the appropriate Prometheus series selector to match all
 	// series handlable by this namer.
 	Selector() prom.Selector
@@ -155,7 +105,6 @@
 
 func (n *metricNamer) QueryForSeries(series string, resource schema.GroupResource, namespace string, names ...string) (prom.Selector, error) {
 	return n.metricsQuery.Build(series, resource, namespace, nil, names...)
->>>>>>> 5a461c3f
 }
 
 func (c *metricNamer) GetMetricNameForSeries(series prom.Series) (string, error) {
@@ -165,8 +114,6 @@
 	}
 	outNameBytes := c.nameMatches.ExpandString(nil, c.nameAs, series.Name, matches)
 	return string(outNameBytes), nil
-<<<<<<< HEAD
-=======
 }
 
 // NamersFromConfig produces a MetricNamer for each rule in the given config.
@@ -238,5 +185,4 @@
 	}
 
 	return namers, nil
->>>>>>> 5a461c3f
 }